package errors

const (
<<<<<<< HEAD
	CurrentPageInvalidErrorCode = 200_001
	ObjectIDNotFoundErrorCode   = 200_002
	DuplicatedObjectIDErrorCode = 200_003
	MatchTypeInvalidErrorCode   = 200_004
	SortListInvalidErrorCode    = 200_005
	MatchKeyDuplicatedErrorCode = 200_006
	MatchValueInvalidErrorCode  = 200_007
	DataAlreadyInUsedErrorCode  = 200_008
=======
	CurrentPageInvalidErrorCode   = 200_001
	ObjectIDNotFoundErrorCode     = 200_002
	DuplicatedObjectIDErrorCode   = 200_003
	MatchTypeInvalidErrorCode     = 200_004
	SortListInvalidErrorCode      = 200_005
	MatchKeyDuplicatedErrorCode   = 200_006
	MatchValueInvalidErrorCode    = 200_007
	DataAlreadyInUsedErrorCode    = 200_008
	DataValidationFailedErrorCode = 200_009
>>>>>>> 92d1ddb1
)

// CurrentPageInvalidError indicates user gives invalid current page when searching items
var CurrentPageInvalidError = new(CurrentPageInvalidErrorCode, ResponseError, "CurrentPageInvalid", "Current page can be only positive integer")

// ObjectIDNotFoundError indicates user gives invalid item ID
var ObjectIDNotFoundError = new(ObjectIDNotFoundErrorCode, ResponseError, "ObjectIDNotFound", "Item with ID %s is not exist")

// DuplicatedObjectIDError indicates user create item using item ID that already in used
var DuplicatedObjectIDError = new(DuplicatedObjectIDErrorCode, ResponseError, "DuplicatedObjectID", "item ID %s is already used")

// MatchTypeInvalidError indicates user give invalid or unsupported match type when user search items
var MatchTypeInvalidError = new(MatchTypeInvalidErrorCode, ResponseError, "MatchTypeInvalid", "Match type %s is invalid or unsupported")

// MatchValueInvalidError indicates internal error when server try to create match query using mismatch match value type
var MatchValueInvalidError = new(MatchValueInvalidErrorCode, InternalServerError, "MatchValueInvalid", "Given Match value's type %v is invalid or unsupported in Match type %s")

// MatchTypeInvalidError indicates internal error when server create sort query but list to sort is empty
var SortListInvalidError = new(SortListInvalidErrorCode, InternalServerError, "SortListInvalid", "Sort list length should not have been zero")

// MatchKeyDuplicatedError indicates internal error when server create match query but there's more than one same key to do matching
var MatchKeyDuplicatedError = new(MatchKeyDuplicatedErrorCode, InternalServerError, "MatchKeyDuplicated", "Match key %s is duplicated")

<<<<<<< HEAD
// DataAlreadyInUsedError indicates user give data to insert but there's one used the data
var DataAlreadyInUsedError = new(DataAlreadyInUsedErrorCode, ResponseError, "DataAlreadyInUsed", "Given data is already in used")
=======
// DataAlreadyInUsedError indicates user give data to insert but there's one used the data which cannot be duplicated
var DataAlreadyInUsedError = new(DataAlreadyInUsedErrorCode, ResponseError, "DataAlreadyInUsed", "Given data is already in used")

// DataValidationFailedError indicates user give data to insert but it's fail on validation
var DataValidationFailedError = new(DataValidationFailedErrorCode, ResponseError, "DataValidationFailed", "Given data is invalid or cannot be used")
>>>>>>> 92d1ddb1
<|MERGE_RESOLUTION|>--- conflicted
+++ resolved
@@ -1,16 +1,6 @@
 package errors
 
 const (
-<<<<<<< HEAD
-	CurrentPageInvalidErrorCode = 200_001
-	ObjectIDNotFoundErrorCode   = 200_002
-	DuplicatedObjectIDErrorCode = 200_003
-	MatchTypeInvalidErrorCode   = 200_004
-	SortListInvalidErrorCode    = 200_005
-	MatchKeyDuplicatedErrorCode = 200_006
-	MatchValueInvalidErrorCode  = 200_007
-	DataAlreadyInUsedErrorCode  = 200_008
-=======
 	CurrentPageInvalidErrorCode   = 200_001
 	ObjectIDNotFoundErrorCode     = 200_002
 	DuplicatedObjectIDErrorCode   = 200_003
@@ -20,7 +10,6 @@
 	MatchValueInvalidErrorCode    = 200_007
 	DataAlreadyInUsedErrorCode    = 200_008
 	DataValidationFailedErrorCode = 200_009
->>>>>>> 92d1ddb1
 )
 
 // CurrentPageInvalidError indicates user gives invalid current page when searching items
@@ -44,13 +33,8 @@
 // MatchKeyDuplicatedError indicates internal error when server create match query but there's more than one same key to do matching
 var MatchKeyDuplicatedError = new(MatchKeyDuplicatedErrorCode, InternalServerError, "MatchKeyDuplicated", "Match key %s is duplicated")
 
-<<<<<<< HEAD
-// DataAlreadyInUsedError indicates user give data to insert but there's one used the data
-var DataAlreadyInUsedError = new(DataAlreadyInUsedErrorCode, ResponseError, "DataAlreadyInUsed", "Given data is already in used")
-=======
 // DataAlreadyInUsedError indicates user give data to insert but there's one used the data which cannot be duplicated
 var DataAlreadyInUsedError = new(DataAlreadyInUsedErrorCode, ResponseError, "DataAlreadyInUsed", "Given data is already in used")
 
 // DataValidationFailedError indicates user give data to insert but it's fail on validation
-var DataValidationFailedError = new(DataValidationFailedErrorCode, ResponseError, "DataValidationFailed", "Given data is invalid or cannot be used")
->>>>>>> 92d1ddb1
+var DataValidationFailedError = new(DataValidationFailedErrorCode, ResponseError, "DataValidationFailed", "Given data is invalid or cannot be used")